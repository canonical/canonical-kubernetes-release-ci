--- conflicted
+++ resolved
@@ -1,9 +1,5 @@
-<<<<<<< HEAD
 """Utility functions for interacting with Kubernetes release tags."""
 
-import json
-=======
->>>>>>> 1fe39d8f
 import re
 from typing import Dict, Iterable, List
 
@@ -23,6 +19,7 @@
 
     Raises:
         ValueError: If no tags are retrieved.
+
     """
     url = K8S_TAGS_URL
     tag_names: List[str] = []
@@ -69,28 +66,6 @@
     return "-" not in release
 
 
-<<<<<<< HEAD
-def get_k8s_tags() -> List[str]:
-    """Retrieve semantically ordered Kubernetes release tags from GitHub.
-
-    Returns:
-        A list of release tag strings sorted from newest to oldest.
-
-    Raises:
-        ValueError: If no tags are retrieved.
-
-    """
-    response = _url_get(K8S_TAGS_URL)
-    tags_json = json.loads(response)
-    if not tags_json:
-        raise ValueError("No k8s tags retrieved.")
-    tag_names = [tag["name"] for tag in tags_json]
-    tag_names.sort(key=lambda x: Version(x), reverse=True)
-    return tag_names
-
-
-=======
->>>>>>> 1fe39d8f
 def get_latest_stable() -> str:
     """Get the latest stable Kubernetes release tag.
 
