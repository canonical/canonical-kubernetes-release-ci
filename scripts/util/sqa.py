"""Utility functions for interacting with the SQA (Snap Quality Assurance) system."""

import datetime
import json
import logging
import re
import shlex
import subprocess
import tempfile
import threading
from enum import StrEnum
from pathlib import Path
from typing import Optional
from uuid import UUID

from jinja2 import Environment, FileSystemLoader, select_autoescape
from pydantic import BaseModel, Field, TypeAdapter, field_validator
from util import util

log = logging.getLogger(__name__)

# Currently this is tribal knowledge, eventually this should appear in the SQA docs:
# https://canonical-weebl-tools.readthedocs-hosted.com/en/latest/products/index.html
K8S_OPERATOR_PRODUCT_UUID = "432252b9-2041-4a9a-aece-37c2dbd54201"

K8S_OPERATOR_TEST_PLAN_ID = "394fb5b6-1698-4226-bd3e-23b471ee1bd4"
K8S_OPERATOR_TEST_PLAN_NAME = "CanonicalK8s"


class InvalidSQAInputError(Exception):
    """Raised when the input to an SQA command is invalid."""

    pass


class SQAFailureError(Exception):
    """Raised when an SQA command fails or returns unexpected results."""

    pass


def get_series(base: str) -> str | None:
    base_series_map = {
        "24.04": "noble",
        "22.04": "jammy",
        "20.04": "focal",
    }

    return base_series_map.get(base)


class PriorityGenerator:
    """PriorityGenerator is a counter to create priorities for new TPIs we create."""

    def __init__(self, initial=0):
        """Initialize the priority generator with an initial value."""
        self.value = initial
        self._lock = threading.Lock()

    @property
    def next_priority(self):
        """Get the next priority value."""
        with self._lock:
            self.value += 1
            return self.value


class DateTimeMixin(BaseModel):
    """Mixin to parse ISO formatted datetime strings into datetime objects."""

    created_at: datetime.datetime
    updated_at: datetime.datetime

    @field_validator("created_at", "updated_at", mode="before")
    @classmethod
    def parse_datetime(cls, v: str) -> datetime.datetime:
        """Parse ISO formatted datetime strings into datetime objects."""
        return datetime.datetime.fromisoformat(v.replace("Z", "+00:00"))


class Build(BaseModel):
    """Represents a build in SQA."""

    uuid: UUID
    status: str
    result: str
    addon_id: str
    arch: Optional[str] = None
    base: Optional[str] = None
    channel: Optional[str] = None


class Addon(DateTimeMixin):
    """Represents an addon in SQA."""

    id: str
    name: str
    file: str
    uuid: UUID


class ProductVersion(BaseModel):
    """Represents a product version in SQA."""

    uuid: UUID
    version: str
    channel: str
    revision: str
    product_name: str = Field(alias="product.name")
    product_uuid: str = Field(alias="product.uuid")


class TestPlanInstanceStatus(StrEnum):
    """Enum representing the status of a test plan instance."""

    IN_PROGRESS = "In Progress"
    SKIPPED = "skipped"
    ERROR = "error"
    ABORTED = "aborted"
    FAILURE = "failure"
    SUCCESS = "success"
    UNKNOWN = "unknown"
    PASSED = "Passed"
    FAILED = "Failed"
    RELEASED = "Released"

    @classmethod
    def from_name(cls, name):
        """Convert a string name to a TestPlanInstanceStatus enum member."""
        for state in cls:
            if state.value.lower() == name.lower():
                return state
        raise ValueError(f"Invalid state name: {name}")

    @property
    def in_progress(self):
        """Determine if the test plan instance is in progress."""
        return self == TestPlanInstanceStatus.IN_PROGRESS

    @property
    def succeeded(self):
        """Determine if the test plan instance has succeeded."""
        return self == TestPlanInstanceStatus.PASSED

    @property
    def failed(self):
        """Determine if the test plan instance has failed."""
        return self in [TestPlanInstanceStatus.FAILED]


class TestPlanInstance(DateTimeMixin):
    """Represents a single instance of a test plan."""

    test_plan: str
    id: str
    effective_priority: float
    status: TestPlanInstanceStatus
    uuid: UUID
    product_under_test: str

    @field_validator("status", mode="before")
    @classmethod
    def parse_status(cls, v: str) -> TestPlanInstanceStatus:
        """Parse the status string into a TestPlanInstanceStatus enum member."""
        return TestPlanInstanceStatus.from_name(v)


def _create_product_version(channel: str, base: str, version: str) -> ProductVersion:
    if not (series := get_series(base)):
        raise InvalidSQAInputError("invalid base provided")

    # NOTE(Reza): SQA only supports revision and not an arbitrary version, so we are providing only
    # the revision of the k8s charm as the identifier.
    k8s_revision_match = re.search(r"k8s-(\d+)", version)

    if not k8s_revision_match:
        raise InvalidSQAInputError("could not extract revision from version")

    k8s_revision = k8s_revision_match.group(1)

    product_version_cmd = (
        f"productversion add --format json --product-uuid {K8S_OPERATOR_PRODUCT_UUID} "
        f"--channel {channel} --revision {k8s_revision} --series {series}"
    )

    log.info(
        "Creating product version for channel %s vision %s...\n %s",
        channel,
        version,
        product_version_cmd,
    )

    product_version_response = _weebl_run(*shlex.split(product_version_cmd))

    log.info(product_version_response)
    product_versions = parse_response_lists(ProductVersion, product_version_response)

    if not product_versions:
        raise SQAFailureError("no product version returned from create command")

    if len(product_versions) > 1:
        raise SQAFailureError("Too many product versions from create command")

    return product_versions[0]


def _create_test_plan_instance(
    product_version_uuid: str, addon_uuid: str, priority: int
) -> TestPlanInstance:
    test_plan_instance_cmd = (
        f"testplaninstance add --format json --test_plan {K8S_OPERATOR_TEST_PLAN_ID} "
        f"--addon_id {addon_uuid} --status 'In Progress' "
        f"--base_priority {priority} --product_under_test {product_version_uuid}"
    )

    log.info(
        "Creating test plan instance for product version %s...\n %s",
        product_version_uuid,
        test_plan_instance_cmd,
    )

    test_plan_instance_response = _weebl_run(*shlex.split(test_plan_instance_cmd))

    log.info(json_str := test_plan_instance_response)
    end_index = json_str.rfind("]")

    if end_index != -1:
        json_str = json_str[: end_index + 1]

    test_plan_instances = parse_response_lists(TestPlanInstance, json_str)

    if not test_plan_instances:
        raise SQAFailureError("no test plan instance returned from create command")

    if len(test_plan_instances) > 1:
        raise SQAFailureError("Too many test plan instance from create command")

    return test_plan_instances[0]


def current_test_plan_instance_status(channel, base, version) -> Optional[TestPlanInstanceStatus]:
    """Determine the current status of the test plan instance.

    First try to get any passed TPIs for the (channel, base, version)
    If no passed TPI found, try to get in progress TPIs
    If no in progress TPI found, try to get failed/(in-)error TPIs
    If no failed TPI found, return None
    The aborted TPIs are ignored since they don't semantically hold
    any information about the state of a track
    """
    product_versions = _product_versions(channel, base, version)

    if not product_versions:
        return None

    passed_test_plan_instances = _joined_test_plan_instances(
        product_versions, TestPlanInstanceStatus.PASSED
    )
    if passed_test_plan_instances:
        return TestPlanInstanceStatus.PASSED

    in_progress_test_plan_instances = _joined_test_plan_instances(
        product_versions, TestPlanInstanceStatus.IN_PROGRESS
    )
    if in_progress_test_plan_instances:
        return TestPlanInstanceStatus.IN_PROGRESS

    failed_test_plan_instances = _joined_test_plan_instances(
        product_versions, TestPlanInstanceStatus.FAILED
    )
    if failed_test_plan_instances:
        return TestPlanInstanceStatus.FAILED

    return None


def _joined_test_plan_instances(
    product_versions: list[ProductVersion], status: TestPlanInstanceStatus
) -> list[UUID]:
    return [
        ins
        for product_version in product_versions
        for ins in _test_plan_instances(str(product_version.uuid), status)
    ]


def _test_plan_instances(productversion_uuid, status: TestPlanInstanceStatus) -> list[UUID]:
    test_plan_instances_cmd = (
        f"testplaninstance list --format json --productversion-uuid "
        f"{productversion_uuid} --status '{status.value.lower()}'"
    )

    log.info(
        "Getting test plan instances for product version %s with status %s...\n %s",
        productversion_uuid,
        status,
        test_plan_instances_cmd,
    )

    test_plan_instances_response = _weebl_run(*shlex.split(test_plan_instances_cmd))

    log.info(json_str := test_plan_instances_response)
    start_index = json_str.rfind("{")

    if start_index != -1:
        json_str = json_str[start_index:]

    if not (json_dict := json.loads(json_str.strip())):
        return []

    uuids = [UUID(item) for item in json_dict[K8S_OPERATOR_TEST_PLAN_NAME]]

    return uuids


def _product_versions(channel, base, version) -> list[ProductVersion]:
    if not (series := get_series(base)):
        raise InvalidSQAInputError("invalid base provided")

    # NOTE(Reza): SQA only supports revision and not an arbitrary version, so we are providing only
    # the revision of the k8s charm as the identifier.
    k8s_revision_match = re.search(r"k8s-(\d+)", version)

    if not k8s_revision_match:
        raise InvalidSQAInputError

    k8s_revision = k8s_revision_match.group(1)

    product_versions_cmd = (
        f"productversion list --channel {channel} --revision "
        f"{k8s_revision} --series {series} --format json"
    )

    log.info(
        "Getting product versions for channel %s version %s\n %s",
        channel,
        version,
        product_versions_cmd,
    )

    product_versions_response = _weebl_run(*shlex.split(product_versions_cmd))

    log.info(product_versions_response)
    product_versions = parse_response_lists(ProductVersion, product_versions_response)

    return product_versions


def start_release_test(channel, base, arch, revisions, version, priority):
    if product_versions := _product_versions(channel, base, version):
        if len(product_versions) > 1:
            raise SQAFailureError(
                f"the ({channel, base, arch}) is supposed to have only "
                f"one product version for version {version}"
            )
        product_version = product_versions[0]
        log.info(
            "using already defined product version %s to create TPI",
            product_version.uuid,
        )
    else:
        product_version = _create_product_version(channel, base, version)

    track = channel.split("/")[0]
    variables = util.patch_sqa_variables(track, {
        "base": base,
        "arch": arch,
        "channel": channel,
        "branch": f"release-{track}",
        **revisions,
    })

    addon = _create_addon(version, variables)

    test_plan_instance = _create_test_plan_instance(
        str(product_version.uuid), str(addon.uuid), priority
    )
    log.info(f"Started release test for {channel} with UUID: {test_plan_instance.uuid}")


def _get_addon(name: str) -> Optional[Addon]:
    show_addon_cmd = f"addon show {name} --format json"

    log.info("Getting the %s addon\n %s", name, show_addon_cmd)

    # TODO: remove this when SQA bug has been fixed
    # The SQA returns StopIteration in case of no addons
    try:
        show_addon_response = _weebl_run(*shlex.split(show_addon_cmd))
    except SQAFailureError:
        return None

    log.info(show_addon_response)
    addons = parse_response_lists(Addon, show_addon_response)

    # there can be no addons for the provided name
    if not addons:
        return None

    if len(addons) > 1:
        raise SQAFailureError("Too many addons from show command")

    return addons[0]


def _create_addon(version, variables) -> Addon:
    # return the addon if it's already defined before
    if addon := _get_addon(version):
        log.info(f"Using the previously defined addon for {version}")
        return addon

    log.info(f"No previous addon found. Creating a new one for {version}...")
    with tempfile.TemporaryDirectory(dir=Path.home(), delete=False) as temp_dir:
        # the name of the addon dir must be 'addon'
        addon_dir = Path(temp_dir) / "addon"
        config_dir = addon_dir / "config"
        config_dir.mkdir(parents=True, exist_ok=True)

        log.info(f"addon directory created at: {addon_dir}")

        env = Environment(
            loader=FileSystemLoader("scripts/templates/canonical_k8s_sqa_addon"),
            autoescape=select_autoescape(),
        )
        template_files = env.list_templates(extensions="j2")

        for template_name in template_files:
            template = env.get_template(template_name)
            rendered = template.render(variables)

            output_filename = Path(template_name).stem
            output_path = config_dir / output_filename
            output_path.write_text(rendered)

        cmd = f"addon add --addon {addon_dir} --name {version} --format json"
        log.info("Creating an addon for version %s\n %s", version, cmd)
        resp = _weebl_run(*shlex.split(cmd))

    log.info(resp)
    addons = parse_response_lists(Addon, resp)

    if not addons:
        raise SQAFailureError("no addon returned from create command")

    if len(addons) > 1:
        raise SQAFailureError("Too many addons from create command")

    return addons[0]


def create_build(version, variables) -> Build:
    """Create a build for the given variables."""
    addon = _create_addon(version, variables)

<<<<<<< HEAD
    cmd = (
        # wokeignore:rule=master
        f"build add --deployment-branch solutionsqa/fkb/sku/master-canonicalk8s-jammy-cos "
        f"--existing_addon {addon.uuid} --format json"
    )
=======
    # wokeignore:rule=master
    cmd = f"build add --deployment-branch solutionsqa/fkb/sku/master-canonicalk8s-jammy-cos --existing_addon {addon.uuid} --format json"
>>>>>>> ad146f5c
    resp = _weebl_run(*shlex.split(cmd))

    log.info(resp)
    builds = parse_response_lists(Build, resp)

    if not builds:
        raise SQAFailureError("no builds returned from create command")

    if len(builds) > 1:
        raise SQAFailureError("Too many builds from create command")

    return builds[0]


def list_builds(status: str) -> list[Build]:
    """Get the list of all builds."""
    cmd = f"build list --number 0 --status {status} --format json"

    resp = _weebl_run(*shlex.split(cmd))

    log.info(resp)
    builds = parse_response_lists(Build, resp)

    if not builds:
<<<<<<< HEAD
        raise SQAFailureError("no build returned from show command")
=======
        raise SQAFailure("no build returned from show command")
>>>>>>> ad146f5c

    return builds


def get_build(uuid: str) -> Build:
    """Get the build with the given UUID."""
    cmd = f"build show {uuid} --format json"

    resp = _weebl_run(*shlex.split(cmd))

    log.info(resp)
    builds = parse_response_lists(Build, resp)

    if not builds:
        raise SQAFailureError("no build returned from show command")

    if len(builds) > 1:
        raise SQAFailureError("Too many builds from show command")

    return builds[0]


def _weebl_run(*args, **kwds) -> str:
    kwds = {"text": True, "check": True, "capture_output": True, **kwds}
    try:
        response = subprocess.run(["/snap/bin/weebl-tools.sqalab", *args], **kwds)
    except subprocess.CalledProcessError as e:
        raise SQAFailureError(f"{args[0]} failed: {e.stderr}")
    return response.stdout


def parse_response_lists(model, response_str: str) -> list:
    adapter = TypeAdapter(list[model])
    parsed_response = adapter.validate_json(response_str.strip())
    return parsed_response<|MERGE_RESOLUTION|>--- conflicted
+++ resolved
@@ -452,16 +452,11 @@
     """Create a build for the given variables."""
     addon = _create_addon(version, variables)
 
-<<<<<<< HEAD
     cmd = (
         # wokeignore:rule=master
         f"build add --deployment-branch solutionsqa/fkb/sku/master-canonicalk8s-jammy-cos "
         f"--existing_addon {addon.uuid} --format json"
     )
-=======
-    # wokeignore:rule=master
-    cmd = f"build add --deployment-branch solutionsqa/fkb/sku/master-canonicalk8s-jammy-cos --existing_addon {addon.uuid} --format json"
->>>>>>> ad146f5c
     resp = _weebl_run(*shlex.split(cmd))
 
     log.info(resp)
@@ -486,11 +481,7 @@
     builds = parse_response_lists(Build, resp)
 
     if not builds:
-<<<<<<< HEAD
         raise SQAFailureError("no build returned from show command")
-=======
-        raise SQAFailure("no build returned from show command")
->>>>>>> ad146f5c
 
     return builds
 
