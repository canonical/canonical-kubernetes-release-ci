--- conflicted
+++ resolved
@@ -22,12 +22,7 @@
 # Currently this is tribal knowledge, eventually this should appear in the SQA docs:
 # https://canonical-weebl-tools.readthedocs-hosted.com/en/latest/products/index.html
 K8S_OPERATOR_PRODUCT_UUID = "432252b9-2041-4a9a-aece-37c2dbd54201"
-
-<<<<<<< HEAD
-K8S_OPERATOR_TEST_PLAN_ID = "b171738f-96a4-42ab-bd91-b90e17b50c35"
-=======
 K8S_OPERATOR_TEST_PLAN_ID = "81ee45a7-c401-4b03-b92f-985c2816232f"
->>>>>>> 1fe39d8f
 K8S_OPERATOR_TEST_PLAN_NAME = "CanonicalK8s"
 
 
@@ -44,6 +39,8 @@
 
 
 class BuildResult(StrEnum):
+    """Enum representing the result of a build."""
+
     SUCCESS = "1"
     FAILURE = "2"
     UNKNOWN = "0"
@@ -79,7 +76,7 @@
     """Mixin to parse ISO formatted datetime strings into datetime objects."""
 
     created_at: datetime.datetime
-    updated_at: datetime.datetime
+    updated_at: Optional[datetime.datetime] = None
 
     @field_validator("created_at", "updated_at", mode="before")
     @classmethod
@@ -88,36 +85,26 @@
         return datetime.datetime.fromisoformat(v.replace("Z", "+00:00"))
 
 
-class Build(BaseModel):
+class Build(DateTimeMixin):
     """Represents a build in SQA."""
 
     uuid: UUID
     status: str
-<<<<<<< HEAD
-    result: str
-=======
     result: BuildResult
-    created_at: datetime.datetime
->>>>>>> 1fe39d8f
     addon_id: str
     arch: Optional[str] = None
     base: Optional[str] = None
     channel: Optional[str] = None
 
-<<<<<<< HEAD
-=======
     @field_validator("result", mode="before")
+    @classmethod
     def fallback_unknown(cls, v: str) -> BuildResult:
+        """Fallback to UNKNOWN if the result value is invalid."""
         try:
             return BuildResult(v)
         except ValueError:
             return BuildResult.UNKNOWN
 
-    @field_validator("created_at", mode="before")
-    @classmethod
-    def parse_datetime(cls, v: str) -> datetime.datetime:
-        return datetime.datetime.fromisoformat(v.replace("Z", "+00:00"))
->>>>>>> 1fe39d8f
 
 class Addon(DateTimeMixin):
     """Represents an addon in SQA."""
