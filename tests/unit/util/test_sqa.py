from unittest.mock import patch
from uuid import UUID

import pytest
<<<<<<< HEAD
from util.sqa import (
    TestPlanInstanceStatus,
    _create_addon,
    _create_test_plan_instance,
    _product_versions,
    _test_plan_instances,
)
=======
from util.sqa import (Addon, TestPlanInstanceStatus, _create_addon,
                      _create_test_plan_instance, _product_versions,
                      _test_plan_instances, create_build)
>>>>>>> b136e146


@pytest.fixture
def mock_weebl_run():
    with patch("util.sqa._weebl_run") as mock:
        yield mock

@pytest.fixture
def mock_create_addon():
    with patch("util.sqa._create_addon") as mock:
        yield mock


def test_product_versions(mock_weebl_run):
    mock_product_versions: str

    with open("tests/unit/util/testdata/productversions.json", "r") as file:
        mock_product_versions = file.read()

    mock_weebl_run.return_value = mock_product_versions
    product_versions = _product_versions(
        "1.32/candidate", "22.04", "k8s-operator-k8s-779-k8s-worker-776"
    )

    assert len(product_versions) == 2


def test_create_test_plan_instance(mock_weebl_run):
    mock_test_plan_instances: str

    with open("tests/unit/util/testdata/createtestplaninstance.txt", "r") as file:
        mock_test_plan_instances = file.read()

    mock_weebl_run.return_value = mock_test_plan_instances
    test_plan_instance = _create_test_plan_instance(
        "7c409d40-b2dd-44e2-b438-ef7c39b35cba",
        "b6d399db-f188-4de0-8870-1756f2de2e2c",
        1,
    )

    assert test_plan_instance.uuid == UUID("ccdcb402-78cf-4141-bc64-73f77d29d670")


def test_create_addon(mock_weebl_run):
    mock_addon: str

    with open("tests/unit/util/testdata/createaddon.json", "r") as file:
        mock_addon = file.read()

    mock_weebl_run.return_value = mock_addon
    addon = _create_addon(
        "k8s-operator-k8s-741-k8s_worker-739",
        {
            "base": "22.04",
            "arch": "amd64",
            "channel": "1.32/candidate",
            "k8s_revision": "741",
            "k8s_worker_revision": "739",
        },
    )

    assert addon.uuid == UUID("b6d399db-f188-4de0-8870-1756f2de2e2c")


def test_create_build(mock_weebl_run, mock_create_addon):
    mock_builds: str

    with open("tests/unit/util/testdata/addbuild.json", "r") as file:
        mock_builds = file.read()

    mock_weebl_run.return_value = mock_builds
    mock_create_addon.return_value = Addon(
        uuid="b6d399db-f188-4de0-8870-1756f2de2e2c",
        id= "803",
        created_at= "2025-05-07T13:26:54.902590Z",
        updated_at= "2025-05-07T13:26:54.902590Z",
        file= "http://255.255.255.255:8080/uploads/tmptf6ph2ys.zip",
        name= "k8s_test"
        )
    build = create_build(
        "1293-amd64-22.04-1.32-beta",
        {
            "app": lambda x: x,
            "base": "22.04",
            "arch": "amd64",
            "channel": "1.32/candidate",
            "k8s_revision": "741",
            "k8s_worker_revision": "739",
        }
    )

    assert build.uuid == UUID("22aa4c33-6d6c-457b-a301-3cb184c0787d")


def test_test_plan_instances(mock_weebl_run):
    mock_test_plan_instances: str

    with open("tests/unit/util/testdata/testplaninstances.txt", "r") as file:
        mock_test_plan_instances = file.read()

    mock_weebl_run.return_value = mock_test_plan_instances

    uuids = _test_plan_instances(
        "7c409d40-b2dd-44e2-b438-ef7c39b35cba", TestPlanInstanceStatus.IN_PROGRESS
    )

    assert len(uuids) == 11<|MERGE_RESOLUTION|>--- conflicted
+++ resolved
@@ -2,25 +2,22 @@
 from uuid import UUID
 
 import pytest
-<<<<<<< HEAD
 from util.sqa import (
+    Addon,
     TestPlanInstanceStatus,
     _create_addon,
     _create_test_plan_instance,
     _product_versions,
     _test_plan_instances,
+    create_build,
 )
-=======
-from util.sqa import (Addon, TestPlanInstanceStatus, _create_addon,
-                      _create_test_plan_instance, _product_versions,
-                      _test_plan_instances, create_build)
->>>>>>> b136e146
 
 
 @pytest.fixture
 def mock_weebl_run():
     with patch("util.sqa._weebl_run") as mock:
         yield mock
+
 
 @pytest.fixture
 def mock_create_addon():
@@ -88,12 +85,12 @@
     mock_weebl_run.return_value = mock_builds
     mock_create_addon.return_value = Addon(
         uuid="b6d399db-f188-4de0-8870-1756f2de2e2c",
-        id= "803",
-        created_at= "2025-05-07T13:26:54.902590Z",
-        updated_at= "2025-05-07T13:26:54.902590Z",
-        file= "http://255.255.255.255:8080/uploads/tmptf6ph2ys.zip",
-        name= "k8s_test"
-        )
+        id="803",
+        created_at="2025-05-07T13:26:54.902590Z",
+        updated_at="2025-05-07T13:26:54.902590Z",
+        file="http://255.255.255.255:8080/uploads/tmptf6ph2ys.zip",
+        name="k8s_test",
+    )
     build = create_build(
         "1293-amd64-22.04-1.32-beta",
         {
@@ -103,7 +100,7 @@
             "channel": "1.32/candidate",
             "k8s_revision": "741",
             "k8s_worker_revision": "739",
-        }
+        },
     )
 
     assert build.uuid == UUID("22aa4c33-6d6c-457b-a301-3cb184c0787d")
